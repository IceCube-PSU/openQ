--- conflicted
+++ resolved
@@ -11,15 +11,11 @@
 from argparse import ArgumentParser
 import atexit
 from ConfigParser import ConfigParser
-from datetime import datetime
+#from datetime import datetime
 from getpass import getuser
-<<<<<<< HEAD
 import os
-from os import listdir, remove
-=======
 from os import dup2, fork, getpid, kill, listdir, remove, setgid, setsid, umask
->>>>>>> ec2d471d
-from os.path import dirname, getmtime, join, isdir, isfile, ismount
+from os.path import abspath, dirname, getmtime, join, isdir, isfile, ismount
 from random import randint
 from shutil import copy2, copytree, rmtree
 import signal
@@ -28,22 +24,13 @@
 import sys
 from time import sleep
 
-<<<<<<< HEAD
 if __name__ == '__main__' and __package__ is None:
-    os.sys.path.append(
-        os.path.dirname(os.path.dirname(os.path.abspath(__file__)))
-    )
+    os.sys.path.append(dirname(dirname(abspath(__file__))))
 from openQ import DEFAULT_CONFIG # pylint: disable=wrong-import-position
 from openQ.qstat_base import QstatBase # pylint: disable=wrong-import-position
-from openQ.utils import (copy_contents, expand, mkdir, remove_contents, # pylint: disable=wrong-import-position
-                         rename_or_move, set_path_metadata, timestamp, wstderr,
-                         wstdout)
-=======
-from qstat_base import QstatBase
-from utils import (copy_contents, expand, get_gid, mkdir, remove_contents,
-                   rename_or_move, set_path_metadata, TZ_LOCAL, wstderr,
-                   wstdout)
->>>>>>> ec2d471d
+from openQ.utils import (copy_contents, expand, get_gid, mkdir, # pylint: disable=wrong-import-position
+                         remove_contents, rename_or_move, set_path_metadata,
+                         wstderr, wstdout)
 
 
 __all__ = ['APPLICATION_PATH', 'APPLICATION_DIR', 'APPLICATION_MTIME',
@@ -407,7 +394,7 @@
         success : bool
 
         """
-        ts_now = timestamp(datetime.now())
+        #ts_now = timestamp(datetime.now())
         job_dir = self.getpath(dir_kind='job', usr=usr)
         tmp_dir = self.getpath(dir_kind='tmp', usr=usr)
         orig_job_filepath = join(job_dir, job)
@@ -464,7 +451,6 @@
                         + '\n'.join('> %s\n' % l for l in out.split('\n'))
                     )
                 wstderr(err_msg + '\n')
-<<<<<<< HEAD
                 # TODO uncomment when we can get stderr properly above
                 #with open(qsub_err_filepath, 'w') as fobj:
                 #    fobj.write(err_msg)
@@ -478,17 +464,6 @@
             #    fobj.write(out)
             #set_path_metadata(qsub_out_filepath, group=self.group,
             #                  perms=0o660)
-=======
-                with open(qsub_err_filepath, 'w') as fobj:
-                    fobj.write(err_msg)
-                set_path_metadata(qsub_err_filepath, group=self.group, perms=0o660)
-                return False
-
-            # Write qsub message(s) to file (esp. what job_id got # assigned)
-            with open(qsub_out_filepath, 'w') as fobj:
-                fobj.write(out)
-            set_path_metadata(qsub_out_filepath, group=self.group, perms=0o660)
->>>>>>> ec2d471d
             return True
 
         finally:

"""
Assortment of utility functions and classes
"""


from __future__ import absolute_import

from datetime import datetime, timedelta, tzinfo
from grp import getgrnam
from math import ceil
from os import chmod, chown, listdir, makedirs, remove, rmdir
from os.path import abspath, expanduser, expandvars, isdir, join
import re
<<<<<<< HEAD
from shutil import copy2, copytree, rmtree
=======
import stat
from shutil import copy2, copytree
>>>>>>> 7ec58de6
from sys import stderr, stdout
from time import timezone, altzone, daylight, tzname, mktime, localtime


__all__ = ['expand', 'wstdout', 'wstderr', 'get_xml_subnode', 'get_xml_val',
           'hhmmss_to_timedelta', 'to_bool', 'to_int',
           'sec_since_epoch_to_datetime', 'to_bytes_size', 'UTCTimezone',
           'TZ_UTC', 'LocalTimezone', 'TZ_LOCAL']


def expand(s):
    """Shortcut to expand path or string"""
    return abspath(expanduser(expandvars(s)))


def mkdir(path, perms=0o770, group=None):
    """Create a directory and set ownership and permissions appropriately.

    Parameters
    ----------
    path : string
        Directory path to be created

    perms
        Permissions to set; if None, permissions aren't changed

    group : string, int, or None
        If not None, set group Group ID of created directory. If `group` is a
        string, it is interpreted as a group name; if an int, it is interpreted
        as group ID (GID).

    """
    path = expand(path)
    if isinstance(group, basestring):
        gid = getgrnam(group).gr_gid
    elif isinstance(group, int):
        gid = group
    else:
        assert group is None

    # Make dir if doesn't exist; will error out if path exists but is a file
    # (as desired)
    if not isdir(path):
        makedirs(path)

    # Set permissions
    if perms is not None:
        chmod(path, perms)

    # Change group owner (note that -1 keeps user the same)
    if group is not None and stat(path).st_gid != gid:
        chown(path, -1, gid)


def copy_contents(srcdir, destdir):
    """Copy the contents of `srcdir` into `destdir`. Ignore errors due to .nfs*
    files refusing to be modified."""
    assert isdir(srcdir)
    assert isdir(destdir)
    for name in listdir(srcdir):
        source_path = join(srcdir, name)
        if not isdir(source_path):
            try:
                copy2(source_path, destdir)
            except IOError, err:
                if err[0] != 26: # and '.nfs' in err[1]):
                    raise
        else:
            dest_path = join(destdir, name)
            copytree(source_path, dest_path)


def remove_contents(target):
    """Remove the contents of `target` directory. Ignore errors due to .nfs*
    files refusing to be removed."""
    assert isdir(target)
    for name in listdir(target):
        source_path = join(target, name)
        if not isdir(source_path):
            try:
                remove(source_path)
            except IOError, err:
                if not (err[0] == 26 and '.nfs' in err[1]):
                    raise
        elif isdir(source_path):
            remove_contents(source_path)
            try:
                rmdir(source_path)
            except OSError, err:
                if err[0] != 39: # dir not empty is only OK
                    raise


def wstdout(msg):
    """Write `msg` to stdout & flush immediately"""
    stdout.write(msg)
    stdout.flush()


def wstderr(msg):
    """Write `msg` to stderr & flush immediately"""
    stderr.write(msg)
    stderr.flush()


def get_xml_subnode(node, key):
    """Get sub-node in XML node by key, i.e. ``<node><subnode>...</subnode>``

    Note that this returns ONLY the first occurrence of `key`.

    Parameters
    ----------
    node : ElementTree node
    key : string

    Returns
    -------
    subnode : ElementTree node or None
        If the node could not be found, None is returned.

    """
    try:
        subnode = next(node.iter(key))
    except StopIteration:
        subnode = None
    return subnode


def get_xml_val(node, key):
    """Get string value in XML node by key, i.e. ``<key>val</key>``

    Note that this returns ONLY the first occurrence of `key`.

    Parameters
    ----------
    node : ElementTree node
    key : string

    Returns
    -------
    val : string

    """
    subnode = get_xml_subnode(node, key)
    if subnode is not None:
        val = subnode.text
    else:
        val = None
    return val


def hhmmss_to_timedelta(t):
    """Convert string like hh:mm:ss to a `datetime.timedelta`
    object. If `t` is None, return None.

    Parameters
    ----------
    t : string or None

    Returns
    -------
    td : None or datetime.timedelta

    """
    if t is None:
        return t
    fields = t.split(':')
    field_order = ['days', 'hours', 'minutes', 'seconds']
    kwargs = {}
    for field_num, field in enumerate(fields[::-1]):
        unit = field_order[-1 - field_num]
        kwargs[unit] = float(field)
    return timedelta(**kwargs)


def to_bool(b):
    """Convert string to bool or keep None if None"""
    return b if b is None else bool(b)


def to_int(i):
    """Convert string to int or keep None if None"""
    return i if i is None else int(i)


def sec_since_epoch_to_datetime(s):
    """Convert seconds since epoch into `datetime.datetime` object

    Parameters
    ----------
    s : None or convertible to float

    Returns
    -------
    dt : None or datetime.datetime
        If `s` is None, returns None; otherwise, converts to datetime.datetime

    """
    if s is None:
        return s
    if isinstance(s, basestring):
        s = float(s)
    return datetime.fromtimestamp(s, tz=TZ_UTC).astimezone(TZ_LOCAL)


NUM_RE = re.compile(r'(?P<mag>\d+)(?P<scale>[kmgtpe]){0,1}(?:[b]{0,1})',
                    re.IGNORECASE)

def to_bytes_size(s):
    """Convert a qstat size string to int bytes.

    Parameters
    ----------
    s : string

    Returns
    -------
    size : int

    Notes
    -----
    See linux.die.net/man/7/pbs_resources for definition of size spec. Not
    implementing "word" logic here.

    """
    scales = dict(k=1024, m=1024**2, g=1024**3, t=1024**4, p=1024**5,
                  e=1024**6)
    match = NUM_RE.match(s)
    if match is None:
        raise ValueError('Failed to parse quantity "%s"' % s)
    groupdict = match.groupdict()
    if groupdict['scale'] is not None:
        factor = scales[groupdict['scale'].lower()]
    else:
        factor = 1
    return int(ceil(float(groupdict['mag']) * factor))


class UTCTimezone(tzinfo):
    """UTC"""

    def utcoffset(self, dt): # pylint: disable=unused-argument
        return TD_ZERO

    def tzname(self, dt): # pylint: disable=unused-argument
        return "UTC"

    def dst(self, dt): # pylint: disable=unused-argument
        return TD_ZERO

TZ_UTC = UTCTimezone()


STDOFFSET = timedelta(seconds=-timezone)
if daylight:
    DSTOFFSET = timedelta(seconds=-altzone)
else:
    DSTOFFSET = STDOFFSET
DSTDIFF = DSTOFFSET - STDOFFSET
TD_ZERO = timedelta(0)

class LocalTimezone(tzinfo):
    """Local time"""

    def utcoffset(self, dt):
        if self._isdst(dt):
            return DSTOFFSET
        return STDOFFSET

    def dst(self, dt):
        if self._isdst(dt):
            return DSTDIFF
        return TD_ZERO

    def tzname(self, dt):
        return tzname[self._isdst(dt)]

    @staticmethod
    def _isdst(dt):
        tt = (dt.year, dt.month, dt.day,
              dt.hour, dt.minute, dt.second,
              dt.weekday(), 0, 0)
        stamp = mktime(tt)
        tt = localtime(stamp)
        return tt.tm_isdst > 0

TZ_LOCAL = LocalTimezone()<|MERGE_RESOLUTION|>--- conflicted
+++ resolved
@@ -11,12 +11,7 @@
 from os import chmod, chown, listdir, makedirs, remove, rmdir
 from os.path import abspath, expanduser, expandvars, isdir, join
 import re
-<<<<<<< HEAD
-from shutil import copy2, copytree, rmtree
-=======
-import stat
 from shutil import copy2, copytree
->>>>>>> 7ec58de6
 from sys import stderr, stdout
 from time import timezone, altzone, daylight, tzname, mktime, localtime
 
